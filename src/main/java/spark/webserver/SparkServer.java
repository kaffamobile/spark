--- conflicted
+++ resolved
@@ -24,34 +24,6 @@
 public interface SparkServer {
     
     /**
-     * ignites the spark server
-     */
-    void ignite();
-    
-    /**
-     * Ignites the spark server listening on the provided port
-     * 
-     * @param port The port to listen on
-     */
-    void ignite(int port);
-    
-    /**
-     * Ignites the spark server listening on the provided address
-     * 
-     * @param host The address to listen on
-     */
-    void ignite(String host);
-    
-    /**
-     * Ignites the spark server listening on the provided address and port
-     * 
-     * @param host The address to listen on
-     * @param port The port to listen on
-     */
-    void ignite(String host, int port);
-
-    /**
-<<<<<<< HEAD
      * Ignites the spark server, listening on the specified port, running SSL secured with the specified keystore
      * and truststore.  If truststore is null, keystore is reused.
      *
@@ -61,18 +33,17 @@
      * @param keystorePassword   - the password for the keystore
      * @param truststoreFile     - the truststore file location as string, leave null to reuse keystore
      * @param truststorePassword - the trust store password
+     * @param staticFileRoute    - the route to static files in classPath
      */
-    void ignite(String host, int port, String keystoreFile, String keystorePassword, String truststoreFile, String truststorePassword);
-=======
-     * Ignites the spark server listening on the provided address and port and serve static files.
-     *
-     * @param host The address to listen on
-     * @param port The port to listen on
-     * @param staticFileRoute the route to static files in classPath
-     */
-    void ignite(String host, int port, String staticFileRoute);
->>>>>>> 58f93c95
-
+    void ignite(
+            String host, 
+            int port, 
+            String keystoreFile, 
+            String keystorePassword, 
+            String truststoreFile, 
+            String truststorePassword,
+            String staticFilesRoute);
+    
     /**
      * Stops the spark server
      */
